--- conflicted
+++ resolved
@@ -16,11 +16,7 @@
 
 def test_get_emissions():
     time, emissions = startup.get_emissions("CFC-11",
-<<<<<<< HEAD
-                                            Path("py12box/data/example"))
-=======
                                             get_data("example/CFC-11"))
->>>>>>> dbecf249
     
     assert time[0] == 1990.
     assert len(time) == 29*12
@@ -30,21 +26,13 @@
 
 def test_get_lifetime():
     lifetime = startup.get_lifetime("CFC-11",
-<<<<<<< HEAD
-                                    Path("py12box/data/example"), n_years=4)
-=======
                                     get_data("example/CFC-11"), n_years=4)
->>>>>>> dbecf249
     assert lifetime[0, 8] == 36.878456
     assert lifetime.shape == (12*4, 12)
 
 def test_get_initial_conditions():
     ic = startup.get_initial_conditions("CFC-11",
-<<<<<<< HEAD
-                                        Path("py12box/data/example"))
-=======
                                         get_data("example/CFC-11"))
->>>>>>> dbecf249
     assert ic[0] == 200.
     assert len(ic) == 12
 
@@ -52,11 +40,7 @@
 def test_get_model_parameters():
 
     i_t, i_v1, t, v1, oh, cl, temperature = startup.get_model_parameters(2,
-<<<<<<< HEAD
-                                                                         input_dir=Path("py12box/data/inputs"))
-=======
                                                                          input_dir=get_data("inputs"))
->>>>>>> dbecf249
 
     assert len(i_t) == 17
     assert i_t[10][0] == 8
@@ -84,11 +68,7 @@
 
 def test_model_class():
 
-<<<<<<< HEAD
-    box_mod = Model("HFC-134a", Path("py12box/data/example"))
-=======
     box_mod = Model("HFC-134a", get_data("example/HFC-134a"))
->>>>>>> dbecf249
 
     assert np.isclose(box_mod.mol_mass, 102.0311, rtol=0.001)
     assert np.isclose(box_mod.oh_a, 1.03E-12, rtol=0.001)
@@ -96,10 +76,6 @@
     assert box_mod.units == 1e-12
 
 
-<<<<<<< HEAD
-# TODO: Add tests for core model
-=======
 # TODO: Add tests for core model
 if __name__ == "__main__":
-    test_get_lifetime()
->>>>>>> dbecf249
+    test_get_lifetime()