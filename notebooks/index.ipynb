{
 "cells": [
  {
   "cell_type": "markdown",
   "metadata": {},
   "source": [
    "# Run py12box model\n",
    "Run the AGAGE 12-box model"
   ]
  },
  {
   "cell_type": "code",
   "execution_count": null,
   "metadata": {},
   "outputs": [],
   "source": [
    "%load_ext autoreload\n",
    "%autoreload 2\n",
    "\n",
    "# Import some standard libraries\n",
    "import os\n",
    "import sys\n",
    "import matplotlib.pyplot as plt\n",
    "import numpy as np\n",
    "from pathlib import Path\n",
    "from pandas import read_csv\n",
    "\n",
    "# Import from this package\n",
    "from py12box.model import Model\n",
    "from py12box import get_data\n"
   ]
  },
  {
   "cell_type": "code",
   "execution_count": null,
   "metadata": {},
   "outputs": [],
   "source": [
    "# Initialise the model\n",
<<<<<<< HEAD
    "mod = Model(\"CFC-11\", get_data(\"example\"))\n"
=======
    "mod = Model(\"CFC-11\", get_data(\"example/CFC-11\"))\n"
>>>>>>> dbecf249
   ]
  },
  {
   "cell_type": "code",
   "execution_count": null,
   "metadata": {},
   "outputs": [],
   "source": [
    "# Run model\n",
    "mod.run()"
   ]
  },
  {
   "cell_type": "code",
   "execution_count": null,
   "metadata": {},
   "outputs": [],
   "source": [
    "plt.plot(mod.time, mod.mf[:, 0])\n",
    "plt.plot(mod.time, mod.mf[:, 3])\n",
    "plt.ylabel(\"%s (pmol mol$^{-1}$)\" % mod.species)\n",
    "plt.show()"
   ]
  },
  {
   "cell_type": "code",
   "execution_count": null,
   "metadata": {},
   "outputs": [],
   "source": [
    "plt.plot(mod.emissions.sum(axis = 1).cumsum())\n",
    "plt.plot(mod.burden.sum(axis = 1))\n",
    "plt.plot(mod.losses[\"other\"].sum(axis = 1).cumsum())"
   ]
  },
  {
   "cell_type": "code",
   "execution_count": null,
   "metadata": {},
   "outputs": [],
   "source": [
    "plt.plot(mod.lifetimes[\"global_total\"])"
   ]
  },
  {
   "cell_type": "code",
   "execution_count": null,
   "metadata": {},
   "outputs": [],
   "source": []
  }
 ],
 "metadata": {
  "kernelspec": {
   "display_name": "Python 3",
   "language": "python",
   "name": "python3"
  },
  "language_info": {
   "codemirror_mode": {
    "name": "ipython",
    "version": 3
   },
   "file_extension": ".py",
   "mimetype": "text/x-python",
   "name": "python",
   "nbconvert_exporter": "python",
   "pygments_lexer": "ipython3",
   "version": "3.7.9-final"
  },
  "toc-autonumbering": true,
  "toc-showcode": true,
  "toc-showmarkdowntxt": true
 },
 "nbformat": 4,
 "nbformat_minor": 4
}<|MERGE_RESOLUTION|>--- conflicted
+++ resolved
@@ -37,11 +37,7 @@
    "outputs": [],
    "source": [
     "# Initialise the model\n",
-<<<<<<< HEAD
-    "mod = Model(\"CFC-11\", get_data(\"example\"))\n"
-=======
     "mod = Model(\"CFC-11\", get_data(\"example/CFC-11\"))\n"
->>>>>>> dbecf249
    ]
   },
   {
