"""
Copyright 2021 Matt Rigby

Licensed under the Apache License, Version 2.0 (the "License");
you may not use this file except in compliance with the License.
You may obtain a copy of the License at

    http://www.apache.org/licenses/LICENSE-2.0

Unless required by applicable law or agreed to in writing, software
distributed under the License is distributed on an "AS IS" BASIS,
WITHOUT WARRANTIES OR CONDITIONS OF ANY KIND, either express or implied.
See the License for the specific language governing permissions and
limitations under the License.

Model startup functions.
"""

import numpy as np
import os
import pandas as pd
from pathlib import Path
from py12box import core, util, get_data, model
<<<<<<< HEAD


=======
>>>>>>> dbecf249

def get_species_parameters(species,
                           param_file=None):
    """Get parameters for a specific species (e.g. mol_mass, etc.)

    Parameters
    ----------
    species : str
        Species name. Must match species_info.csv
    param_file : str, optional
        Name of species info file, by default None, which sets species_info.csv

    Returns
    -------
    [type]
        [description]
    """

    if param_file == None:
        param_file_str = "species_info.csv"
    else:
        #TODO: Put this outside the main package
        param_file_str = param_file

    df = pd.read_csv(get_data("inputs") / param_file_str,
                     index_col="Species")

    unit_strings = {"ppm": 1e-6,
                    "ppb": 1e-9,
                    "ppt": 1e-12,
                    "ppq": 1e-15}

    return df["Molecular mass (g/mol)"][species], \
            df["OH_A"][species], \
            df["OH_ER"][species], \
            unit_strings[df["Unit"][species]]
        
def zero_initial_conditions():
    """
    Make an initial conditions files with all boxes 1e-12

    """

    icdict = {}
    for i in range(1,13):
        icdict["box_"+str(i)] = [1e-12]
    df = pd.DataFrame(icdict)
    return df
        

def get_emissions(species, project_directory):
    """Get emissions from project's emissions file

    Parameters
    ----------
    species : str
        Species name to look up emissions file in project folder
        (e.g. "CFC-11_emissions.csv")
    project_directory : pathlib.Path
        Path to 12-box model project

    Returns
    -------
    np.array
        Array containing decimal times (1 x ntimesteps)
    np.array 
        Array containing emissions (12 x ntimesteps)
    """

    # Get emissions
    if not os.path.isfile(project_directory / f"{species}_emissions.csv"):
        raise Exception("There must be an emissions file. Please make one.")
<<<<<<< HEAD
    emissions_df = pd.read_csv(project_directory / species / f"{species}_emissions.csv",
                               header=0, index_col=0,
                               comment="#")
    time_in = emissions_df.index.values

=======
    emissions_df = pd.read_csv(project_directory / f"{species}_emissions.csv",
                               header=0, index_col=0, comment="#")

    time_in = emissions_df.index.values

>>>>>>> dbecf249
    # Work out time frequency and interpolate, if required
    time_freq = time_in[1] - time_in[0]
    if time_freq == 1:
        # Annual emissions. Interpolate to monthly
        time = np.arange(time_in[0], time_in[-1] + 1, 1 / 12.)
        emissions = np.repeat(emissions_df.values, 12, axis=0)
    else:
        # Assume monthly emissions
        time = time_in.copy()
        emissions = emissions_df.values

    return time, emissions


def get_lifetime(species, project_directory, n_years):
    #TODO: have this be calculated online, removing the need for a lifetime file

    # Get lifetime
    if not (project_directory / f"{species}_lifetime.csv").exists():
        print("No lifetime file. \n Estimating stratospheric lifetime.")
<<<<<<< HEAD
        lifetime_df = strat_lifetime_tune(project_directory, species)
    else:
        lifetime_df = pd.read_csv(project_directory / species / f"{species}_lifetime.csv",
                              header=0, index_col=0,
                              comment="#")
=======
        strat_lifetime_tune(project_directory, species)
    
    lifetime_df = pd.read_csv(project_directory / f"{species}_lifetime.csv",
                              header=0, index_col=0,
                              comment="#")

>>>>>>> dbecf249
    lifetime = np.tile(lifetime_df.values, (n_years, 1))

    return lifetime


def get_initial_conditions(species, project_directory):
    #TODO: docstring

    # Get initial conditions
    if not os.path.isfile(project_directory / f"{species}_initial_conditions.csv"):
        print("No inital conditions file. \n Assuming zero initial conditions")
        ic = (zero_initial_conditions().values.astype(np.float64)).flatten()
    else:
<<<<<<< HEAD
        ic = (pd.read_csv(project_directory / species / f"{species}_initial_conditions.csv",
                      header=0,
                      comment="#").values.astype(np.float64)).flatten()
=======
        ic = (pd.read_csv(project_directory / f"{species}_initial_conditions.csv",
                          header=0,
                          comment="#").values.astype(np.float64)).flatten()
>>>>>>> dbecf249
    return ic


def get_model_parameters(n_years, input_dir=get_data("inputs")):
    #TODO: docstring
    # Get model parameters
    ###################################################

    # Get transport parameters and create transport matrix
    i_t, i_v1, t, v1 = \
        util.io_r_npz(os.path.join(input_dir,
                                   'transport.npz'))
    t = np.tile(t, (int(n_years), 1))
    v1 = np.tile(v1, (int(n_years), 1))

    # Get OH
    OH = np.tile(util.io_r_npy(os.path.join(input_dir, 'OH.npy')),
                 (int(n_years), 1))

    # Get Cl
    Cl = np.tile(util.io_r_npy(os.path.join(input_dir, 'Cl.npy')),
                 (int(n_years), 1))

    # Get temperature
    temperature = np.tile(util.io_r_npy(os.path.join(input_dir,
                                                     'temperature.npy')),
                          (int(n_years), 1))

    return i_t, i_v1, t, v1, OH, Cl, temperature


def transport_matrix(i_t, i_v1, t, v1):
    #TODO: docstring

    n_months = t.shape[0]
    t *= (24.0 * 3600.0)
    v1 *= (24.0 * 3600.0)
    F = np.zeros((n_months, 12, 12))
    for mi in range(0, n_months):
        F[mi] = core.model_transport_matrix(i_t=i_t, i_v1=i_v1,
                                            t_in=t[mi],
                                            v1_in=v1[mi])
    return F

def strat_lifetime_tune(project_path, species, target_lifetime=None):
    """
    Tune stratospheric lifetime. Updates specified lifetime file with local lifetimes that are consistent with target
    lifetime.

    Parameters
    ----------
    target_lifetime : float
        Global stratospheric lifetime to tune local lifetimes to match
    project_path : pathlib path
        Path to project folder (e.g. py12box/example)
    case : str
        Case name (e.g. 'CFC-11_example' for py12bpx/example/CFC-11_example)
    species : str
        Species name (e.g. 'CFC-11')
    """

    # TODO: Add other lifetimes in here
    if not target_lifetime:
        ltdf = pd.read_csv(get_data("inputs/lifetimes.csv"), comment="#", index_col=0)
        target_lifetime = ltdf.loc[species][0]

    if not os.path.isfile(project_path / f"{species}_lifetime.csv"):    
        ltdict = {"month":np.arange(12).astype(int)+1}
        for i in range(1,13):
            ltdict["box_"+str(i)] = np.ones(12)*1e12 if i < 9 else np.ones(12)*10
        df = pd.DataFrame(ltdict)
        df.to_csv(project_path / f"{species}_lifetime.csv", index=False)

    df = pd.read_csv(project_path / f"{species}_lifetime.csv")
    if len(df) != 12:
        raise Exception("Error: only works with annually repeating lifetimes at the moment")


    strat_invlifetime_relative = np.load(get_data("inputs/strat_invlifetime_relative.npy"))

    nyears = 1000

    current_lifetime = target_lifetime / 20.

    for i in range(10):
        test_lifetime = df[[f"box_{i + 1}" for i in range(12)]].values
        test_lifetime[:, 8:] = current_lifetime / strat_invlifetime_relative
        test_lifetime = np.tile(test_lifetime, (nyears, 1))

        ic = np.ones(12) * 10.
        q = np.zeros((nyears * 12, 12))
        q[:, 0] = 10.

        # Get model parameters
        mod = model.Model(species, project_path)
        mod.run(verbose=False)

        print(
            f"... stratosphere: {mod.lifetimes['global_strat'][-12:].mean()}, total {mod.lifetimes['global_total'][-12:].mean()}")

        lifetime_factor = (1. / target_lifetime) / (1. / mod.lifetimes["global_strat"][-12:]).mean()
        current_lifetime /= lifetime_factor

    for bi in range(4):
        df[f"box_{9 + bi}"] = current_lifetime / strat_invlifetime_relative[:, bi]

    return df #.to_csv(project_path / f"{species}_lifetime.csv", index=False)


<<<<<<< HEAD
def emissions_write(time, emissions,
                    project=None,
                    case=None,
                    species=None):
    '''
    Write emissions file

    Args:
        time: N-element pandas datetime for start of each emissions time period
        emissions: 4 x N element array of emissions values in Gg
    '''

    # TODO: FINISH THIS

=======
>>>>>>> dbecf249
<|MERGE_RESOLUTION|>--- conflicted
+++ resolved
@@ -21,11 +21,6 @@
 import pandas as pd
 from pathlib import Path
 from py12box import core, util, get_data, model
-<<<<<<< HEAD
-
-
-=======
->>>>>>> dbecf249
 
 def get_species_parameters(species,
                            param_file=None):
@@ -98,19 +93,12 @@
     # Get emissions
     if not os.path.isfile(project_directory / f"{species}_emissions.csv"):
         raise Exception("There must be an emissions file. Please make one.")
-<<<<<<< HEAD
-    emissions_df = pd.read_csv(project_directory / species / f"{species}_emissions.csv",
-                               header=0, index_col=0,
-                               comment="#")
-    time_in = emissions_df.index.values
-
-=======
+
     emissions_df = pd.read_csv(project_directory / f"{species}_emissions.csv",
                                header=0, index_col=0, comment="#")
 
     time_in = emissions_df.index.values
 
->>>>>>> dbecf249
     # Work out time frequency and interpolate, if required
     time_freq = time_in[1] - time_in[0]
     if time_freq == 1:
@@ -131,20 +119,12 @@
     # Get lifetime
     if not (project_directory / f"{species}_lifetime.csv").exists():
         print("No lifetime file. \n Estimating stratospheric lifetime.")
-<<<<<<< HEAD
         lifetime_df = strat_lifetime_tune(project_directory, species)
     else:
-        lifetime_df = pd.read_csv(project_directory / species / f"{species}_lifetime.csv",
+        lifetime_df = pd.read_csv(project_directory / f"{species}_lifetime.csv",
                               header=0, index_col=0,
                               comment="#")
-=======
-        strat_lifetime_tune(project_directory, species)
-    
-    lifetime_df = pd.read_csv(project_directory / f"{species}_lifetime.csv",
-                              header=0, index_col=0,
-                              comment="#")
-
->>>>>>> dbecf249
+
     lifetime = np.tile(lifetime_df.values, (n_years, 1))
 
     return lifetime
@@ -158,15 +138,9 @@
         print("No inital conditions file. \n Assuming zero initial conditions")
         ic = (zero_initial_conditions().values.astype(np.float64)).flatten()
     else:
-<<<<<<< HEAD
-        ic = (pd.read_csv(project_directory / species / f"{species}_initial_conditions.csv",
-                      header=0,
-                      comment="#").values.astype(np.float64)).flatten()
-=======
         ic = (pd.read_csv(project_directory / f"{species}_initial_conditions.csv",
                           header=0,
                           comment="#").values.astype(np.float64)).flatten()
->>>>>>> dbecf249
     return ic
 
 
@@ -276,20 +250,4 @@
     return df #.to_csv(project_path / f"{species}_lifetime.csv", index=False)
 
 
-<<<<<<< HEAD
-def emissions_write(time, emissions,
-                    project=None,
-                    case=None,
-                    species=None):
-    '''
-    Write emissions file
-
-    Args:
-        time: N-element pandas datetime for start of each emissions time period
-        emissions: 4 x N element array of emissions values in Gg
-    '''
-
-    # TODO: FINISH THIS
-
-=======
->>>>>>> dbecf249
+
