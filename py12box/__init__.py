from pathlib import Path

_ROOT = Path(__file__).parent

def get_data(sub_path):
    """Get path to data files

    Parameters
    ----------
    sub_path : str
        path to data files, relative to py12box/data directory

    Returns
    -------
    pathlib.Path
        pathlib Path to data folder/file
    """
    
<<<<<<< HEAD
=======
    if sub_path[0] == "/":
        raise "sub-path can't begin with '/'"

>>>>>>> dbecf249
    data_path = _ROOT / "data" / sub_path

    return data_path<|MERGE_RESOLUTION|>--- conflicted
+++ resolved
@@ -16,12 +16,9 @@
         pathlib Path to data folder/file
     """
     
-<<<<<<< HEAD
-=======
     if sub_path[0] == "/":
         raise "sub-path can't begin with '/'"
 
->>>>>>> dbecf249
     data_path = _ROOT / "data" / sub_path
 
     return data_path